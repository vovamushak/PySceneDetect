# -*- coding: utf-8 -*-
#
#         PySceneDetect: Python-Based Video Scene Detector
#   ---------------------------------------------------------------
#     [  Site: http://www.bcastell.com/projects/PySceneDetect/   ]
#     [  Github: https://github.com/Breakthrough/PySceneDetect/  ]
#     [  Documentation: http://pyscenedetect.readthedocs.org/    ]
#
# Copyright (C) 2014-2022 Brandon Castellano <http://www.bcastell.com>.
#
# PySceneDetect is licensed under the BSD 3-Clause License; see the included
# LICENSE file, or visit one of the above pages for details.
#
# THE SOFTWARE IS PROVIDED "AS IS", WITHOUT WARRANTY OF ANY KIND, EXPRESS OR
# IMPLIED, INCLUDING BUT NOT LIMITED TO THE WARRANTIES OF MERCHANTABILITY,
# FITNESS FOR A PARTICULAR PURPOSE AND NONINFRINGEMENT.  IN NO EVENT SHALL THE
# AUTHORS BE LIABLE FOR ANY CLAIM, DAMAGES OR OTHER LIABILITY, WHETHER IN AN
# ACTION OF CONTRACT, TORT OR OTHERWISE, ARISING FROM, OUT OF OR IN CONNECTION
# WITH THE SOFTWARE OR THE USE OR OTHER DEALINGS IN THE SOFTWARE.
#
""" PySceneDetect Test Configuration

This file includes all pytest configuration for running PySceneDetect's tests.

These tests rely on the files in the tests/resources/ folder in the "resources" branch of
the PySceneDetect git repository. These files can be checked out via git by running the
following from the root of the repo:

<<<<<<< HEAD
=======
    git fetch --depth=1 https://github.com/Breakthrough/PySceneDetect.git refs/heads/resources:refs/remotes/origin/resources
>>>>>>> b79d9498
    git checkout refs/remotes/origin/resources -- tests/resources/

Note that currently these tests create some temporary files which are not yet cleaned up.
"""

import os
import pytest

#
# Helper Functions
#


def get_absolute_path(relative_path: str) -> str:
    # type: (str) -> str
    """ Returns the absolute path to a (relative) path of a file that
    should exist within the tests/ directory.

    Throws FileNotFoundError if the file could not be found.
    """
    abs_path = os.path.join(os.path.abspath(os.path.dirname(__file__)), relative_path)
    if not os.path.exists(abs_path):
        raise FileNotFoundError('Test video file (%s) must be present to run test case!' %
                                relative_path)
    return abs_path


#
# Test Case Fixtures
#
@pytest.fixture
def test_video_file():
    # type: () -> str
    """ Fixture for test video file path (ensures file exists).

    Access in test case by adding a test_video_file argument to obtain the path.
    """
    return get_absolute_path("resources/testvideo.mp4")
<<<<<<< HEAD

=======
>>>>>>> b79d9498

@pytest.fixture
def test_movie_clip():
    # type: () -> str
    """ Fixture for test movie clip path (ensures file exists).

    Access in test case by adding a test_movie_clip argument to obtain the path.
    """
    return get_absolute_path("resources/goldeneye.mp4")<|MERGE_RESOLUTION|>--- conflicted
+++ resolved
@@ -26,10 +26,7 @@
 the PySceneDetect git repository. These files can be checked out via git by running the
 following from the root of the repo:
 
-<<<<<<< HEAD
-=======
     git fetch --depth=1 https://github.com/Breakthrough/PySceneDetect.git refs/heads/resources:refs/remotes/origin/resources
->>>>>>> b79d9498
     git checkout refs/remotes/origin/resources -- tests/resources/
 
 Note that currently these tests create some temporary files which are not yet cleaned up.
@@ -68,10 +65,6 @@
     Access in test case by adding a test_video_file argument to obtain the path.
     """
     return get_absolute_path("resources/testvideo.mp4")
-<<<<<<< HEAD
-
-=======
->>>>>>> b79d9498
 
 @pytest.fixture
 def test_movie_clip():
