--- conflicted
+++ resolved
@@ -24,23 +24,22 @@
 import pytest
 
 from scenedetect import detect, SceneManager, FrameTimecode, StatsManager, SceneDetector
-<<<<<<< HEAD
-from scenedetect.detectors import AdaptiveDetector, ContentDetector, ThresholdDetector, HistogramDetector
-from scenedetect.backends.opencv import VideoStreamCv2
-
-=======
 from scenedetect.detectors import *
 from scenedetect.backends.opencv import VideoStreamCv2
 
-ALL_DETECTORS = (
+
+FAST_CUT_DETECTORS: tuple[type[SceneDetector]] = (
     AdaptiveDetector,
     ContentDetector,
     HashDetector,
     HistogramDetector,
-    ThresholdDetector,
 )
 
->>>>>>> 833be1d0
+ALL_DETECTORS: tuple[type[SceneDetector]] = (
+    *FAST_CUT_DETECTORS,
+    ThresholdDetector
+)
+
 # TODO(#53): Add a test that verifies algorithms output relatively consistent frame scores
 # regardless of resolution. This will ensure that threshold values will hold true for different
 # input sources. Most detectors already provide this guarantee, so this is more to prevent any
@@ -92,79 +91,28 @@
 
 def get_fast_cut_test_cases():
     """Fixture for parameterized test cases that detect fast cuts."""
-    return [
-        pytest.param(
+    test_cases = []
+    # goldeneye.mp4 with min_scene_len = 15 (default)
+    test_cases += [pytest.param(
             TestCase(
                 path=get_absolute_path("resources/goldeneye.mp4"),
-                detector=ContentDetector(),
+                detector=detector_type(min_scene_len=15),
                 start_time=1199,
                 end_time=1450,
                 scene_boundaries=[1199, 1226, 1260, 1281, 1334, 1365]),
-            id="content_default"),
-        pytest.param(
+            id="%s/default" % detector_type.__name__) for detector_type in FAST_CUT_DETECTORS
+    ]
+    # goldeneye.mp4 with min_scene_len = 30
+    test_cases += [pytest.param(
             TestCase(
                 path=get_absolute_path("resources/goldeneye.mp4"),
-                detector=AdaptiveDetector(),
-                start_time=1199,
-                end_time=1450,
-                scene_boundaries=[1199, 1226, 1260, 1281, 1334, 1365]),
-            id="adaptive_default"),
-        pytest.param(
-            TestCase(
-                path=get_absolute_path("resources/goldeneye.mp4"),
-<<<<<<< HEAD
-=======
-                detector=HashDetector(),
-                start_time=1199,
-                end_time=1450,
-                scene_boundaries=[1199, 1226, 1260, 1281, 1334, 1365]),
-            id="hash_default"),
-        pytest.param(
-            TestCase(
-                path=get_absolute_path("resources/goldeneye.mp4"),
->>>>>>> 833be1d0
-                detector=HistogramDetector(),
-                start_time=1199,
-                end_time=1450,
-                scene_boundaries=[1199, 1226, 1260, 1281, 1334, 1365]),
-            id="histogram_default"),
-        pytest.param(
-            TestCase(
-                path=get_absolute_path("resources/goldeneye.mp4"),
-                detector=ContentDetector(min_scene_len=30),
+                detector=detector_type(min_scene_len=30),
                 start_time=1199,
                 end_time=1450,
                 scene_boundaries=[1199, 1260, 1334, 1365]),
-            id="content_min_scene_len"),
-        pytest.param(
-            TestCase(
-                path=get_absolute_path("resources/goldeneye.mp4"),
-                detector=AdaptiveDetector(min_scene_len=30),
-                start_time=1199,
-                end_time=1450,
-                scene_boundaries=[1199, 1260, 1334, 1365]),
-            id="adaptive_min_scene_len"),
-        pytest.param(
-            TestCase(
-                path=get_absolute_path("resources/goldeneye.mp4"),
-<<<<<<< HEAD
-=======
-                detector=HashDetector(min_scene_len=30),
-                start_time=1199,
-                end_time=1450,
-                scene_boundaries=[1199, 1260, 1334, 1365]),
-            id="hash_min_scene_len"),
-        pytest.param(
-            TestCase(
-                path=get_absolute_path("resources/goldeneye.mp4"),
->>>>>>> 833be1d0
-                detector=HistogramDetector(min_scene_len=30),
-                start_time=1199,
-                end_time=1450,
-                scene_boundaries=[1199, 1260, 1334, 1365]),
-            id="histogram_min_scene_len"),
+            id="%s/m=30" % detector_type.__name__) for detector_type in FAST_CUT_DETECTORS
     ]
-
+    return test_cases
 
 def get_fade_in_out_test_cases():
     """Fixture for parameterized test cases that detect fades."""
@@ -235,11 +183,7 @@
 def test_detectors_with_stats(test_video_file):
     """ Test all detectors functionality with a StatsManager. """
     # TODO(v1.0): Parameterize this test case (move fixture from cli to test config).
-<<<<<<< HEAD
-    for detector in [ContentDetector, ThresholdDetector, AdaptiveDetector, HistogramDetector]:
-=======
     for detector in ALL_DETECTORS:
->>>>>>> 833be1d0
         video = VideoStreamCv2(test_video_file)
         stats = StatsManager()
         scene_manager = SceneManager(stats_manager=stats)
