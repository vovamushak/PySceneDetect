--- conflicted
+++ resolved
@@ -17,11 +17,7 @@
 all supported backends, and verify that they are functionally equivalent where possible.
 """
 
-<<<<<<< HEAD
-#pylint: disable=no-self-use,missing-function-docstring
-=======
 # pylint: disable=no-self-use,missing-function-docstring
->>>>>>> 48419176
 
 from dataclasses import dataclass
 from typing import List, Type
