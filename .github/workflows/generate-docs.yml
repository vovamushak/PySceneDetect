--- conflicted
+++ resolved
@@ -4,15 +4,9 @@
 on:
   push:
     branches:
-<<<<<<< HEAD
-      - main
-      - develop
-      - 'releases/**'
-=======
       - main            # docs/latest
       - develop         # docs/develop
       - 'releases/**'   # docs/**
->>>>>>> b56ea152
     paths:
       - 'docs/**'
   workflow_dispatch:
