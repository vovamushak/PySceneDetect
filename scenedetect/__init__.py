# -*- coding: utf-8 -*-
#
#            PySceneDetect: Python-Based Video Scene Detector
#   -------------------------------------------------------------------
#     [  Site:    https://scenedetect.com                           ]
#     [  Docs:    https://scenedetect.com/docs/                     ]
#     [  Github:  https://github.com/Breakthrough/PySceneDetect/    ]
#
# Copyright (C) 2014-2024 Brandon Castellano <http://www.bcastell.com>.
# PySceneDetect is licensed under the BSD 3-Clause License; see the
# included LICENSE file, or visit one of the above pages for details.
#
"""The ``scenedetect`` module comes with helper functions to simplify common use cases.
:func:`detect` can be used to perform scene detection on a video by path.  :func:`open_video`
can be used to open a video for a
:class:`SceneManager <scenedetect.scene_manager.SceneManager>`.
"""

from logging import getLogger
from typing import List, Optional, Tuple, Union

# OpenCV is a required package, but we don't have it as an explicit dependency since we
# need to support both opencv-python and opencv-python-headless. Include some additional
# context with the exception if this is the case.
try:
    import cv2 as _
except ModuleNotFoundError as ex:
    raise ModuleNotFoundError(
        "OpenCV could not be found, try installing opencv-python:\n\npip install opencv-python",
        name='cv2',
    ) from ex

# Commonly used classes/functions exported under the `scenedetect` namespace for brevity.
from scenedetect.platform import init_logger
from scenedetect.frame_timecode import FrameTimecode
from scenedetect.video_stream import VideoStream, VideoOpenFailure
from scenedetect.video_splitter import split_video_ffmpeg, split_video_mkvmerge
from scenedetect.scene_detector import SceneDetector
from scenedetect.detectors import ContentDetector, AdaptiveDetector, ThresholdDetector, HashDetector
from scenedetect.backends import (AVAILABLE_BACKENDS, VideoStreamCv2, VideoStreamAv,
                                  VideoStreamMoviePy, VideoCaptureAdapter)
from scenedetect.stats_manager import StatsManager, StatsFileCorrupt
from scenedetect.scene_manager import SceneManager, save_images

# [DEPRECATED] DO NOT USE.
from scenedetect.video_manager import VideoManager

# Used for module identification and when printing version & about info
# (e.g. calling `scenedetect version` or `scenedetect about`).
<<<<<<< HEAD
__version__ = '0.6.3'
=======
__version__ = '0.6.4-dev0'
>>>>>>> 833be1d0

init_logger()
logger = getLogger('pyscenedetect')


def open_video(
    path: str,
    framerate: Optional[float] = None,
    backend: str = 'opencv',
    **kwargs,
) -> VideoStream:
    """Open a video at the given path. If `backend` is specified but not available on the current
    system, OpenCV (`VideoStreamCv2`) will be used as a fallback.

    Arguments:
        path: Path to video file to open.
        framerate: Overrides detected framerate if set.
        backend: Name of specific backend to use, if possible. See
            :data:`scenedetect.backends.AVAILABLE_BACKENDS` for backends available on the current
            system. If the backend fails to open the video, OpenCV will be used as a fallback.
        kwargs: Optional named arguments to pass to the specified `backend` constructor for
            overriding backend-specific options.

    Returns:
        Backend object created with the specified video path.

    Raises:
        :class:`VideoOpenFailure`: Constructing the VideoStream fails. If multiple backends have
            been attempted, the error from the first backend will be returned.
    """
    last_error: Exception = None
    # If `backend` is available, try to open the video at `path` using it.
    if backend in AVAILABLE_BACKENDS:
        backend_type = AVAILABLE_BACKENDS[backend]
        try:
            logger.debug('Opening video with %s...', backend_type.BACKEND_NAME)
            return backend_type(path, framerate, **kwargs)
        except VideoOpenFailure as ex:
            logger.warning('Failed to open video with %s: %s', backend_type.BACKEND_NAME, str(ex))
            if backend == VideoStreamCv2.BACKEND_NAME:
                raise
            last_error = ex
    else:
        logger.warning('Backend %s not available.', backend)
    # Fallback to OpenCV if `backend` is unavailable, or specified backend failed to open `path`.
    backend_type = VideoStreamCv2
    logger.warning('Trying another backend: %s', backend_type.BACKEND_NAME)
    try:
        return backend_type(path, framerate)
    except VideoOpenFailure as ex:
        logger.debug('Failed to open video: %s', str(ex))
        if last_error is None:
            last_error = ex
    # Propagate any exceptions raised from specified backend, instead of errors from the fallback.
    assert last_error is not None
    raise last_error


def detect(
    video_path: str,
    detector: SceneDetector,
    stats_file_path: Optional[str] = None,
    show_progress: bool = False,
    start_time: Optional[Union[str, float, int]] = None,
    end_time: Optional[Union[str, float, int]] = None,
    start_in_scene: bool = False,
) -> List[Tuple[FrameTimecode, FrameTimecode]]:
    """Perform scene detection on a given video `path` using the specified `detector`.

    Arguments:
        video_path: Path to input video (absolute or relative to working directory).
        detector: A `SceneDetector` instance (see :mod:`scenedetect.detectors` for a full list
            of detectors).
        stats_file_path: Path to save per-frame metrics to for statistical analysis or to
            determine a better threshold value.
        show_progress: Show a progress bar with estimated time remaining. Default is False.
        start_time: Starting point in video, in the form of a timecode ``HH:MM:SS[.nnn]`` (`str`),
            number of seconds ``123.45`` (`float`), or number of frames ``200`` (`int`).
        end_time: Starting point in video, in the form of a timecode ``HH:MM:SS[.nnn]`` (`str`),
            number of seconds ``123.45`` (`float`), or number of frames ``200`` (`int`).
        start_in_scene: Assume the video begins in a scene. This means that when detecting
            fast cuts with `ContentDetector`, if no cuts are found, the resulting scene list
            will contain a single scene spanning the entire video (instead of no scenes).
            When detecting fades with `ThresholdDetector`, the beginning portion of the video
            will always be included until the first fade-out event is detected.

    Returns:
        List of scenes (pairs of :class:`FrameTimecode` objects).

    Raises:
        :class:`VideoOpenFailure`: `video_path` could not be opened.
        :class:`StatsFileCorrupt`: `stats_file_path` is an invalid stats file
        ValueError: `start_time` or `end_time` are incorrectly formatted.
        TypeError: `start_time` or `end_time` are invalid types.
    """
    video = open_video(video_path)
    if start_time is not None:
        start_time = video.base_timecode + start_time
        video.seek(start_time)
    if end_time is not None:
        end_time = video.base_timecode + end_time
    # To reduce memory consumption when not required, we only add a StatsManager if we
    # need to save frame metrics to disk.
    scene_manager = SceneManager(StatsManager() if stats_file_path else None)
    scene_manager.add_detector(detector)
    scene_manager.detect_scenes(
        video=video,
        show_progress=show_progress,
        end_time=end_time,
    )
    if not scene_manager.stats_manager is None:
        scene_manager.stats_manager.save_to_csv(csv_file=stats_file_path)
    return scene_manager.get_scene_list(start_in_scene=start_in_scene)<|MERGE_RESOLUTION|>--- conflicted
+++ resolved
@@ -47,11 +47,7 @@
 
 # Used for module identification and when printing version & about info
 # (e.g. calling `scenedetect version` or `scenedetect about`).
-<<<<<<< HEAD
-__version__ = '0.6.3'
-=======
 __version__ = '0.6.4-dev0'
->>>>>>> 833be1d0
 
 init_logger()
 logger = getLogger('pyscenedetect')
