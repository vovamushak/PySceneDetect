# -*- coding: utf-8 -*-
#
#         PySceneDetect: Python-Based Video Scene Detector
#   ---------------------------------------------------------------
#     [  Site: http://www.bcastell.com/projects/PySceneDetect/   ]
#     [  Github: https://github.com/Breakthrough/PySceneDetect/  ]
#     [  Documentation: http://pyscenedetect.readthedocs.org/    ]
#
# Copyright (C) 2014-2021 Brandon Castellano <http://www.bcastell.com>.
#
# PySceneDetect is licensed under the BSD 3-Clause License; see the included
# LICENSE file, or visit one of the following pages for details:
#  - https://github.com/Breakthrough/PySceneDetect/
#  - http://www.bcastell.com/projects/PySceneDetect/
#
# This software uses Numpy, OpenCV, click, tqdm, simpletable, and pytest.
# See the included LICENSE files or one of the above URLs for more information.
#
# THE SOFTWARE IS PROVIDED "AS IS", WITHOUT WARRANTY OF ANY KIND, EXPRESS OR
# IMPLIED, INCLUDING BUT NOT LIMITED TO THE WARRANTIES OF MERCHANTABILITY,
# FITNESS FOR A PARTICULAR PURPOSE AND NONINFRINGEMENT.  IN NO EVENT SHALL THE
# AUTHORS BE LIABLE FOR ANY CLAIM, DAMAGES OR OTHER LIABILITY, WHETHER IN AN
# ACTION OF CONTRACT, TORT OR OTHERWISE, ARISING FROM, OUT OF OR IN CONNECTION
# WITH THE SOFTWARE OR THE USE OR OTHER DEALINGS IN THE SOFTWARE.
#
""" ``scenedetect.platform`` Module

This file contains all platform/library/OS-specific compatibility fixes,
intended to improve the systems that are able to run PySceneDetect, and allow
for maintaining backwards compatibility with existing libraries going forwards.
Other helper functions related to the detection of the appropriate dependency
DLLs on Windows and getting uniform line-terminating csv reader/writer objects
are also included in this module.

With respect to the Python standard library itself and Python 2 versus 3,
this module adds compatibility wrappers for Python's Queue/queue (Python 2/3,
respectively) as scenedetect.platform.queue.

For OpenCV 2.x, the scenedetect.platform module also makes a copy of the
OpenCV VideoCapture property constants from the cv2.cv namespace directly
to the cv2 namespace.  This ensures that the cv2 API is consistent
with those changes made to it in OpenCV 3.0 and above.
"""

<<<<<<< HEAD
=======
#
# TODO(v0.6): Move this into scenedetect.cli.
#


# Standard Library Imports
from __future__ import print_function

>>>>>>> 29ea579e
import csv
import logging
import os
import os.path
import platform
import struct
import subprocess
import sys
from typing import List, Optional

import cv2


##
## tqdm Library (scenedetect.platform.tqdm will be tqdm object or None)
##

# pylint: disable=unused-import
# pylint: disable=invalid-name
try:
    from tqdm import tqdm
except ModuleNotFoundError:
    tqdm = None
# pylint: enable=unused-import
# pylint: enable=invalid-name


def get_aspect_ratio(cap: cv2.VideoCapture, epsilon: float = 0.01) -> float:
    """ Compatibility fix for OpenCV < v3.4.1 to get the aspect ratio
    of a video. For older versions, this function always returns 1.0.

    Argument:
        cap: cv2.VideoCapture object. Must be opened and in valid state.
        epsilon: Used to compare numerator/denominator to zero.

    Returns:
        float: Display aspect ratio CAP_PROP_SAR_NUM / CAP_PROP_SAR_DEN,
        or 1.0 if using a version of OpenCV < 3.4.1.  Also returns 1.0
        if for some reason the numerator/denominator returned is zero
        (can happen if the video was not opened correctly).
    """
    if not 'CAP_PROP_SAR_NUM' in dir(cv2):
        return 1.0
    num = cap.get(cv2.CAP_PROP_SAR_NUM)
    den = cap.get(cv2.CAP_PROP_SAR_DEN)
    # If numerator or denominator are zero, fall back to 1.0 aspect ratio.
    if abs(num) < epsilon or abs(den) < epsilon:
        return 1.0
    return num / den


##
## OpenCV DLL Check Function (Windows Only)
##


def check_opencv_ffmpeg_dll():
    # type: () -> Tuple[bool, str]
    """ Check OpenCV FFmpeg DLL: Checks if OpenCV video I/O support is available,
    on Windows only, by checking for the appropriate opencv_ffmpeg*.dll file.

    On non-Windows systems always returns True, or for OpenCV versions that do
    not follow the X.Y.Z version numbering pattern. Thus there may be false
    positives (True) with this function, but not false negatives (False).
    In those cases, PySceneDetect will report that it could not open the
    video file, and for Windows users, also gives an additional warning message
    that the error may be due to the missing DLL file.

    Returns:
        (True, DLL_NAME) if OpenCV video support is detected (e.g. the appropriate
        opencv_ffmpegXYZ.dll file is in PATH), (False, DLL_NAME) otherwise,
        where DLL_NAME is the name of the expected DLL file that OpenCV requires.
        On Non-Windows platforms, DLL_NAME will be a blank string.
    """
    if platform.system() == 'Windows' and (cv2.__version__[0].isdigit()
                                           and cv2.__version__.find('.') > 0):
        is_64_bit_str = '_64' if struct.calcsize("P") == 8 else ''
        dll_filename = 'opencv_ffmpeg{OPENCV_VERSION}{IS_64_BIT}.dll'.format(
            OPENCV_VERSION=cv2.__version__.replace('.', ''), IS_64_BIT=is_64_bit_str)
        return any([
            os.path.exists(os.path.join(path_path, dll_filename))
            for path_path in os.environ['PATH'].split(';')
        ]), dll_filename
    return True, ''


##
## OpenCV imwrite Supported Image Types & Quality/Compression Parameters
##


def get_cv2_imwrite_params():
    # type: () -> Dict[str, Union[int, None]]
    """ Get OpenCV imwrite Params: Returns a dict of supported image formats and
    their associated quality/compression parameter.

    Returns:
        (Dict[str, int]) Dictionary of image formats/extensions ('jpg',
            'png', etc...) mapped to the respective OpenCV quality or
            compression parameter (e.g. 'jpg' -> cv2.IMWRITE_JPEG_QUALITY,
            'png' -> cv2.IMWRITE_PNG_COMPRESSION)..
    """

    def _get_cv2_param(param_name):
        # type: (str) -> Union[int, None]
        if param_name.startswith('CV_'):
            param_name = param_name[3:]
        try:
            return getattr(cv2, param_name)
        except AttributeError:
            return None

    return {
        'jpg': _get_cv2_param('IMWRITE_JPEG_QUALITY'),
        'png': _get_cv2_param('IMWRITE_PNG_COMPRESSION'),
        'webp': _get_cv2_param('IMWRITE_WEBP_QUALITY')
    }


##
## Python csv Module Wrapper (for StatsManager, and CliContext/list-scenes command)
##


def get_csv_reader(file_handle):
    # type: (File) -> csv.reader
    """ Returns a csv.reader object using the passed file handle. """
    return csv.reader(file_handle, lineterminator='\n')


def get_csv_writer(file_handle):
    # type: (File) -> csv.writer
    """ Returns a csv.writer object using the passed file handle. """
    return csv.writer(file_handle, lineterminator='\n')


##
## File I/O
##


def get_file_name(file_path: str, include_extension=True):
    """Returns the file name that `file_path` refers to, optionally removing the extension.

    E.g. /tmp/foo.bar -> foo"""
    file_name = os.path.basename(file_path)
    if not include_extension:
        last_dot_pos = file_name.rfind('.')
        if last_dot_pos >= 0:
            file_name = file_name[:last_dot_pos]
    return file_name


def get_and_create_path(file_path: str, output_directory: Optional[str] = None):
    """ Get & Create Path: Gets and returns the full/absolute path to file_path
    in the specified output_directory if set, creating any required directories
    along the way.

    If file_path is already an absolute path, then output_directory is ignored.

    Arguments:
        file_path (str): File name to get path for.  If file_path is an absolute
            path (e.g. starts at a drive/root), no modification of the path
            is performed, only ensuring that all output directories are created.
        output_dir (Optional[str]): An optional output directory to override the
            directory of file_path if it is relative to the working directory.

    Returns:
        (str) Full path to output file suitable for writing.

    """
    # If an output directory is defined and the file path is a relative path, open
    # the file handle in the output directory instead of the working directory.
    if output_directory is not None and not os.path.isabs(file_path):
        file_path = os.path.join(output_directory, file_path)
    # Now that file_path is an absolute path, let's make sure all the directories
    # exist for us to start writing files there.
    os.makedirs(os.path.split(os.path.abspath(file_path))[0], exist_ok=True)
    return file_path


##
## Logging
##


def init_logger(log_level=logging.INFO, show_stdout=False, log_file=None):
    """ Initializes the Python logging module for PySceneDetect.

    Mainly used by the command line interface, but can also be used by other modules
    by calling init_logger(). The logger instance used is named 'pyscenedetect-logger'.

    All existing log handlers are removed every time this function is invoked.

    Arguments:
      log_level: Verbosity of log messages.
      quiet_mode: If True, no output will be generated to stdout.
      log_file: File to also send messages to, in addition to stdout.
    """
    # Format of log messages depends on verbosity.
    format_str = '[PySceneDetect] %(message)s'
    if log_level == logging.DEBUG:
        format_str = '%(levelname)s: %(module)s.%(funcName)s(): %(message)s'
    # Get the named logger and remove any existing handlers.
    logger_instance = logging.getLogger('pyscenedetect')
    logger_instance.handlers = []
    logger_instance.setLevel(log_level)
    # Add stdout handler if required.
    if show_stdout:
        handler = logging.StreamHandler(stream=sys.stdout)
        handler.setLevel(log_level)
        handler.setFormatter(logging.Formatter(fmt=format_str))
        logger_instance.addHandler(handler)
    # Add file handler if required.
    if log_file:
        log_file = get_and_create_path(log_file)
        handler = logging.FileHandler(log_file)
        handler.setLevel(log_level)
        handler.setFormatter(logging.Formatter(fmt=format_str))
        logger_instance.addHandler(handler)
    return logger_instance


# Default logger to be used by library objects.
logger = init_logger()

##
## Running External Commands
##


class CommandTooLong(Exception):
    """ Raised when the length of a command line argument doesn't play nicely
    with the Windows command prompt. """
    # pylint: disable=unnecessary-pass
    pass


def invoke_command(args: List[str]) -> int:
    # type: (List[str]) -> None
    """ Same as calling Python's subprocess.call() method, but explicitly
    raises a different exception when the command length is too long.

    See https://github.com/Breakthrough/PySceneDetect/issues/164 for details.

    Arguments:
        args (List[str]): List of strings to pass to subprocess.call().

    Returns:
        int: Return code of command.

    Raises:
        CommandTooLong when passed command list exceeds built in command line
        length limit on Windows.
    """
    try:
        return subprocess.call(args)
    except OSError as err:
        if os.name != 'nt':
            raise
        exception_string = str(err)
        # Error 206: The filename or extension is too long
        # Error 87:  The parameter is incorrect
        to_match = ('206', '87')
        if any([x in exception_string for x in to_match]):
            raise CommandTooLong() from err
        raise<|MERGE_RESOLUTION|>--- conflicted
+++ resolved
@@ -42,17 +42,10 @@
 with those changes made to it in OpenCV 3.0 and above.
 """
 
-<<<<<<< HEAD
-=======
 #
 # TODO(v0.6): Move this into scenedetect.cli.
 #
 
-
-# Standard Library Imports
-from __future__ import print_function
-
->>>>>>> 29ea579e
 import csv
 import logging
 import os
