# -*- coding: utf-8 -*-
#
#            PySceneDetect: Python-Based Video Scene Detector
#   -------------------------------------------------------------------
#     [  Site:    https://scenedetect.com                           ]
#     [  Docs:    https://scenedetect.com/docs/                     ]
#     [  Github:  https://github.com/Breakthrough/PySceneDetect/    ]
#
# Copyright (C) 2014-2024 Brandon Castellano <http://www.bcastell.com>.
# PySceneDetect is licensed under the BSD 3-Clause License; see the
# included LICENSE file, or visit one of the above pages for details.
#
"""``scenedetect.detectors`` Module

This module contains the following scene detection algorithms:

 * :mod:`ContentDetector <scenedetect.detectors.content_detector>`:
    Detects shot changes by considering pixel changes in the HSV colorspace.

 * :mod:`ThresholdDetector <scenedetect.detectors.threshold_detector>`:
    Detects transitions below a set pixel intensity (cuts or fades to black).

 * :mod:`AdaptiveDetector <scenedetect.detectors.adaptive_detector>`:
    Two-pass version of `ContentDetector` that handles fast camera movement better in some cases.

Detection algorithms are created by implementing the
:class:`SceneDetector <scenedetect.scene_detector.SceneDetector>` interface. Detectors are
typically attached to a :class:`SceneManager <scenedetect.scene_manager.SceneManager>` when
processing videos, however they can also be used to process frames directly.
"""

from scenedetect.detectors.content_detector import ContentDetector
from scenedetect.detectors.threshold_detector import ThresholdDetector
from scenedetect.detectors.adaptive_detector import AdaptiveDetector
<<<<<<< HEAD
=======
from scenedetect.detectors.hash_detector import HashDetector
>>>>>>> 833be1d0
from scenedetect.detectors.histogram_detector import HistogramDetector

# # # # # # # # # # # # # # # # # # # # # # # # # # # # # # # # # # # # # # # #
#                                                                             #
#          Detection Methods & Algorithms Planned or In Development           #
#                                                                             #
# # # # # # # # # # # # # # # # # # # # # # # # # # # # # # # # # # # # # # # #
#
# class DissolveDetector(SceneDetector):
#    """Detects slow fades (dissolve cuts) via changes in the HSV colour space.
#
#    Detects slow fades only; to detect fast cuts between content scenes, the
#    ContentDetector should be used instead.
#    """
#
#    def __init__(self):
#        super(DissolveDetector, self).__init__()
#
# # # # # # # # # # # # # # # # # # # # # # # # # # # # # # # # # # # # # # # #
#
# class MotionDetector(SceneDetector):
#    """Detects motion events in scenes containing a static background.
#
#    Uses background subtraction followed by noise removal (via morphological
#    opening) to generate a frame score compared against the set threshold.
#    """
#
#    def __init__(self):
#        super(MotionDetector, self).__init__()
#
# # # # # # # # # # # # # # # # # # # # # # # # # # # # # # # # # # # # # # # #<|MERGE_RESOLUTION|>--- conflicted
+++ resolved
@@ -32,10 +32,7 @@
 from scenedetect.detectors.content_detector import ContentDetector
 from scenedetect.detectors.threshold_detector import ThresholdDetector
 from scenedetect.detectors.adaptive_detector import AdaptiveDetector
-<<<<<<< HEAD
-=======
 from scenedetect.detectors.hash_detector import HashDetector
->>>>>>> 833be1d0
 from scenedetect.detectors.histogram_detector import HistogramDetector
 
 # # # # # # # # # # # # # # # # # # # # # # # # # # # # # # # # # # # # # # # #
